name: "build"
on:
  push:
<<<<<<< HEAD
    branches:
      - "**"
  pull_request:
    branches:
      - "**"
=======
    branches: [ "*" ]
  pull_request:
    branches: [ "*" ]
>>>>>>> 68470e65

# This is the example from the readme.
# On each push to the `main` branch it will create or update a GitHub build, build your app, and upload the artifacts to the build.

jobs:
  build:
    permissions:
      contents: write
    strategy:
      fail-fast: false
      matrix:
<<<<<<< HEAD
        include:
          - os: macos-latest
            target: aarch64-apple-darwin
          - os: macos-latest
            target: x86_64-apple-darwin
          - os: ubuntu-20.04
          - os: windows-latest
=======
        platform: [ macos-latest, ubuntu-20.04, windows-latest ]
>>>>>>> 68470e65

    runs-on: ${{ matrix.os }}
    steps:
      - name: "Setup actions/checkout"
        uses: actions/checkout@v4

      - name: "Setup rust"
        uses: actions-rust-lang/setup-rust-toolchain@v1

      - if: matrix.target
        run: rustup target add ${{ matrix.target }}

      - name: Install Node.js
        uses: actions/setup-node@v3
        with:
          node-version: 18

      - name: Install pnpm
        uses: pnpm/action-setup@v2
        with:
          version: 8
          run_install: false

      # setup dependencies
      - name: install dependencies (ubuntu only)
        if: matrix.os == 'ubuntu-20.04'
        run: |
          sudo apt-get update
          sudo apt-get install -y build-essential curl wget file libssl-dev libgtk-3-dev libwebkit2gtk-4.0-dev libayatana-appindicator3-dev librsvg2-dev  patchelf

      # install llvm (for llvm-copy) on macos only
      - name: Install LLVM
        if: matrix.os == 'macos-latest'
        run: |
          brew update
          brew install llvm@17
          echo "$(brew --prefix llvm@17)/bin" >> $GITHUB_PATH

      - name: Install GUI frontend dependencies
        run: cd edgen && pnpm install # change this to npm or pnpm depending on which one you use

      - uses: tauri-apps/tauri-action@v0
        env:
          GITHUB_TOKEN: ${{ secrets.GITHUB_TOKEN }}
          TAURI_PRIVATE_KEY: ${{ secrets.TAURI_KEY }}
          TAURI_KEY_PASSWORD: ${{ secrets.TAURI_KEY_PASSWORD }}
          RUSTFLAGS: "--cfg tokio_unstable"
        with:
          tagName: v__VERSION__ # the action automatically replaces \_\_VERSION\_\_ with the app version
          releaseName: "v__VERSION__"
          releaseBody: "See the assets to download this version and install."
          releaseDraft: true
          prerelease: false
          projectPath: ./edgen<|MERGE_RESOLUTION|>--- conflicted
+++ resolved
@@ -1,17 +1,11 @@
 name: "build"
 on:
   push:
-<<<<<<< HEAD
     branches:
       - "**"
   pull_request:
     branches:
       - "**"
-=======
-    branches: [ "*" ]
-  pull_request:
-    branches: [ "*" ]
->>>>>>> 68470e65
 
 # This is the example from the readme.
 # On each push to the `main` branch it will create or update a GitHub build, build your app, and upload the artifacts to the build.
@@ -23,7 +17,6 @@
     strategy:
       fail-fast: false
       matrix:
-<<<<<<< HEAD
         include:
           - os: macos-latest
             target: aarch64-apple-darwin
@@ -31,9 +24,6 @@
             target: x86_64-apple-darwin
           - os: ubuntu-20.04
           - os: windows-latest
-=======
-        platform: [ macos-latest, ubuntu-20.04, windows-latest ]
->>>>>>> 68470e65
 
     runs-on: ${{ matrix.os }}
     steps:
